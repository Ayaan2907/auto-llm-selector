# Auto Prompt Router to LLM

Ever found yourself wondering which AI model to use for your specific task? Should you use GPT-4 for that complex coding problem, or would Claude be better for creative writing? This package takes the guesswork out of model selection.

**Auto Prompt Router** intelligently analyzes your prompts and automatically selects the best language model based on what you're trying to accomplish, your performance needs, and your budget.

## Why This Exists

With so many great AI models available (GPT-4, Claude, Gemini, Llama, etc.), choosing the right one for each task has become a real challenge. Each model has its strengths - some excel at coding, others at creative tasks. Some are lightning fast but less accurate, others are incredibly smart but slower and more expensive.

This router solves that problem by:

- Understanding what type of task you're doing (coding, writing, analysis, etc.)
- Knowing the strengths and weaknesses of 80+ different models
- Considering your specific needs (speed, accuracy, cost)
- Making the optimal choice for you automatically

## Installation

```bash
npm install auto-prompt-router-to-llm
```

## Quick Example

> simply run `npx tsx sample.ts` after cloning and check the output

```typescript
import {
  AutoPromptRouter,
  type RouterConfig,
  type PromptProperties,
} from 'auto-prompt-router-to-llm';

// Set up the router
const router = new AutoPromptRouter({
  OPEN_ROUTER_API_KEY: 'your-api-key', // Get one from openrouter.ai
});

await router.initialize();

// Ask for help with a coding problem
const result = await router.getModelRecommendation(
  'Help me fix this Python bug - my function keeps returning None',
  {
    accuracy: 0.9, // I need this to be right
    cost: 0.5, // Moderate budget
    speed: 0.7, // Fairly quick response needed
    tokenLimit: 4000, // Not a huge response needed
    reasoning: true, // This requires some thinking
  }
);

console.log(`Best model: ${result.model}`);
console.log(`Why: ${result.reason}`);
// Might output: "Selected GPT-4 for its excellent coding capabilities and reasoning skills"
```

## Real-World Examples

### When You Need Help Coding

```typescript
const codingHelp = await router.getModelRecommendation(
  'Write a function to validate email addresses with regex',
  {
    accuracy: 0.95, // Code needs to be correct
    cost: 0.4, // Keep costs reasonable
    speed: 0.8, // Want a quick answer
    tokenLimit: 3000,
    reasoning: true, // Logic is important
  }
);
// Likely picks: GPT-4 or Claude Sonnet (great at coding)
```

### Creative Writing Tasks

```typescript
const storyWriting = await router.getModelRecommendation(
  'Write a short story about a robot learning to paint',
  {
    accuracy: 0.7, // Creativity over perfect grammar
    cost: 0.3, // Budget-conscious
    speed: 0.4, // Quality over speed
    tokenLimit: 8000, // Longer creative content
    reasoning: false, // Pure creativity
  }
);
// Likely picks: Claude (excellent for creative tasks) or GPT-4
```

### Quick Questions

```typescript
const quickChat = await router.getModelRecommendation(
  "What's the weather like in Tokyo right now?",
  {
    accuracy: 0.6, // Simple question
    cost: 0.1, // Keep it cheap
    speed: 0.9, // Want instant response
    tokenLimit: 500,
    reasoning: false,
  }
);
// Likely picks: GPT-3.5-turbo or Claude Haiku (fast and cheap)
```

## How It Actually Works

The magic happens in a few steps:

1. **Understanding Your Prompt**: The system reads your prompt and figures out what category it falls into - is this a coding question? Creative writing? Data analysis? It uses both AI embeddings and keyword matching to be really accurate.

2. **Knowing the Models**: We've tested and profiled over many different AI models. Each one gets scored on things like:
   - How good is it at coding vs creative tasks?
   - How fast does it respond?
   - How much does it cost?
   - Can it handle complex reasoning?

3. **Making the Choice**: An AI looks at your prompt, your requirements, and all the model profiles, then picks the best match. It even explains why it made that choice.

4. **Learning Over Time**: The system gets smarter as it sees more examples of what works well. // TODO: NOT YET FULLY IMPLEMENTED

## What You Get Back

Every recommendation includes:

- **The best model** for your specific prompt and needs
- **A clear explanation** of why this model was chosen
- **Confidence scores** so you know how sure the system is
- **Category classification** showing how your prompt was understood

## Available Model Categories

The router recognizes these types of tasks:

- **Coding & Development** - Programming, debugging, code reviews, technical docs
- **Creative Writing** - Stories, poems, creative content, marketing copy
- **Data Analysis** - Research, comparisons, insights, business analysis
- **Complex Reasoning** - Logic puzzles, math problems, strategic thinking
- **Conversation** - Chat, Q&A, customer support, casual discussion
- **General Knowledge** - Facts, explanations, how-to guides

## Exports & Imports

```typescript
import {
  // Main class - does all the intelligent routing
  AutoPromptRouter,

  // Core types for configuration and responses
  type RouterConfig, // Settings for API key, model selection, logging, analytics
  type PromptProperties, // Your requirements: accuracy, cost, speed, etc.
  type ModelSelection, // The recommendation result with model and reasoning
  type PromptCategory, // Classification result with type and confidence
  type AnalyticsConfig, // Privacy-first analytics configuration options

  // Advanced types (optional, for custom integrations)
  type ModelProfile, // Complete model capability and characteristic data
  type ModelCapabilities, // Scores for coding, creative, analytical, etc.
  type ModelCharacteristics, // Speed, cost, accuracy tiers and provider info
  type ModelInfo, // Raw model data from OpenRouter API

  // Enums
  PromptType, // Available categories: coding, creative, analytical, etc.
} from 'auto-prompt-router-to-llm';
```

**Most users only need**: `AutoPromptRouter`, `RouterConfig`, `PromptProperties`, and `ModelSelection`.

## Getting Started

1. **Get an API Key**: Sign up at [OpenRouter.ai](https://openrouter.ai) - they provide access to all the major AI models through one API
2. **Install the package**: `npm install auto-prompt-router-to-llm`
3. **Try the examples** above to see how it works
4. **Check out the full API docs** in the `/docs` folder

## Configuration Options

```typescript
const config: RouterConfig = {
  OPEN_ROUTER_API_KEY: 'your-key', // Required
  selectorModel: 'anthropic/claude-3-sonnet', // Optional: which model makes the selection
<<<<<<< HEAD
  enableLogging: true, // Optional: see detailed logs

  // Optional: Privacy-first analytics (opt-in)
  analytics: {
    enabled: true, // Must be explicitly enabled
    collectPromptMetrics: true, // Prompt classification & model selection (hashed prompts only)
    collectModelPerformance: true, // Model response times & success rates
    collectSemanticFeatures: true, // Classification confidence & embedding metrics
    collectSystemInfo: true, // Anonymized platform info (Node version, OS)
    debugMode: false, // Verbose analytics logging
  },
=======
>>>>>>> 64584c1b
};
```

## Requirements

- Node.js 16 or higher
- An OpenRouter API key (free tier available)
- Internet connection (for model data and AI classification)

## Development

```bash
# Get started
npm install
npm run build

# Development mode
npm run dev

# Code quality
npm run lint
npm run typecheck
npm run format
```

## Environment Variables

Create a `.env` file and add the following:

```text
OPEN_ROUTER_API_KEY=your-key
NODE_ENV=development
```

## Troubleshooting

### TensorFlow Dependencies

If you encounter TensorFlow-related errors:

```bash
npm uninstall @tensorflow/tfjs-node @tensorflow-models/universal-sentence-encoder
npm install @tensorflow/tfjs-node @tensorflow-models/universal-sentence-encoder
```

## Performance & Analytics

- **Classification Speed**: ~100-300ms for hybrid semantic + keyword analysis
- **Selection Speed**: ~500-1500ms depending on selected LLM model
- **Model Coverage**: 80+ models from OpenAI, Anthropic, Google, Meta, and others
- **Cache Efficiency**: Model profiles cached for optimal performance

### Privacy-First Analytics (Optional)

When enabled, the router collects anonymized usage data to improve model recommendations:

- **🔒 Privacy-First**: Prompts are hashed (never stored as plain text)
- **📊 Zero Performance Impact**: Async batch processing in background
- **🎯 Opt-In Only**: Analytics disabled by default, must be explicitly enabled
- **📈 Improves Recommendations**: Helps train better model selection algorithms

**What's collected:**

- Prompt categories and classification confidence (hashed prompts only)
- Model selection results and performance metrics
- System information (Node version, platform - anonymized)
- User fingerprint (based on system characteristics, no personal data)

**What's NOT collected:**

- Plain text prompts or responses
- IP addresses or personal identifiers
- API keys or sensitive configuration data

## Supported Models

The router includes pre-curated profiles for popular models from:

- **OpenAI**: GPT-4, GPT-4-Turbo, GPT-4o, GPT-3.5-Turbo
- **Anthropic**: Claude-3 (Opus, Sonnet, Haiku)
- **Google**: Gemini Pro, Gemini Flash
- **Meta**: Llama 3.1 (405B, 70B, 8B)
- **Open Source**: Mixtral, Wizard, and many more

Apart from these everytime we initialize the library new models are fetched from OpenRouter API and cached for optimal performance.

## Contributing

Found a bug? Have an idea? Pull requests welcome! This is an open source project and we'd love your help making it better.

## License

MIT © Ayaan Kaifullah

## Keywords

Auto Prompt Router To LLM,<|MERGE_RESOLUTION|>--- conflicted
+++ resolved
@@ -182,7 +182,6 @@
 const config: RouterConfig = {
   OPEN_ROUTER_API_KEY: 'your-key', // Required
   selectorModel: 'anthropic/claude-3-sonnet', // Optional: which model makes the selection
-<<<<<<< HEAD
   enableLogging: true, // Optional: see detailed logs
 
   // Optional: Privacy-first analytics (opt-in)
@@ -194,8 +193,6 @@
     collectSystemInfo: true, // Anonymized platform info (Node version, OS)
     debugMode: false, // Verbose analytics logging
   },
-=======
->>>>>>> 64584c1b
 };
 ```
 
